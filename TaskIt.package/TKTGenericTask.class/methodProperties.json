--- conflicted
+++ resolved
@@ -1,14 +1,8 @@
 {
 	"instance" : {
-<<<<<<< HEAD
-		"valuable:" : "GuillermoPolito 8/15/2016 13:52",
-		"valuable" : "GuillermoPolito 8/15/2016 13:52",
-		"value" : "GuillermoPolito 8/15/2016 14:01"
+		"valuable" : "guille 8/23/2016 09:46:21",
+		"valuable:" : "guille 8/23/2016 09:46:21",
+		"value" : "guille 8/23/2016 09:46:21"
 	},
 	"class" : { }
 }
-=======
-		"valuable" : "guille 8/23/2016 09:46:21",
-		"valuable:" : "guille 8/23/2016 09:46:21",
-		"value" : "guille 8/23/2016 09:46:21" } }
->>>>>>> d661f374
