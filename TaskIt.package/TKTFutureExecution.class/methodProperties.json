--- conflicted
+++ resolved
@@ -1,16 +1,10 @@
 {
 	"instance" : {
-<<<<<<< HEAD
-		"initialize" : "GuillermoPolito 8/16/2016 02:11",
-		"future" : "GuillermoPolito 8/16/2016 02:12",
-		"doExecuteTask" : "GuillermoPolito 8/16/2016 02:12",
-		"runner:" : "GuillermoPolito 8/16/2016 02:13"
+
+		"doExecuteTask" : "guille 8/23/2016 09:46:21",
+		"future" : "guille 8/23/2016 09:46:21",
+		"initialize" : "guille 8/23/2016 09:46:21",
+		"runner:" : "guille 8/23/2016 09:46:21"
 	},
 	"class" : { }
 }
-=======
-		"doExecuteTask" : "guille 8/23/2016 09:46:21",
-		"future" : "guille 8/23/2016 09:46:21",
-		"initialize" : "guille 8/23/2016 09:46:21",
-		"runner:" : "guille 8/23/2016 09:46:21" } }
->>>>>>> d661f374
