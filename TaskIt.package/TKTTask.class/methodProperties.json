--- conflicted
+++ resolved
@@ -1,18 +1,4 @@
 {
-<<<<<<< HEAD
-	"instance" : {
-		"value" : "GuillermoPolito 8/15/2016 13:52",
-		"schedule" : "GuillermoPolito 8/12/2016 17:31",
-		"schedule:" : "GuillermoPolito 8/15/2016 13:52",
-		"future" : "GuillermoPolito 8/15/2016 22:29",
-		"future:" : "GuillermoPolito 8/15/2016 13:52"
-	},
-	"class" : {
-		"valuable:" : "GuillermoPolito 8/15/2016 13:52",
-		"valuable:timeout:" : "GuillermoPolito 8/15/2016 14:02"
-	}
-}
-=======
 	"class" : {
 		"valuable:" : "guille 8/23/2016 09:46:21",
 		"valuable:timeout:" : "guille 8/23/2016 09:46:21" },
@@ -21,5 +7,5 @@
 		"future:" : "guille 8/23/2016 09:46:21",
 		"schedule" : "guille 8/23/2016 09:46:21",
 		"schedule:" : "guille 8/23/2016 09:46:21",
-		"value" : "guille 8/23/2016 09:46:21" } }
->>>>>>> d661f374
+		"value" : "guille 8/23/2016 09:46:21" }
+}
