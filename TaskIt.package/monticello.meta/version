<<<<<<< HEAD
(name 'TaskIt-SantiagoBragagnolo.4' message 'Assigning a default name to the workers. ' id 'dfbe8f9c-73c7-4b8c-988c-836fd63cd0d2' date '23 August 2016' time '2:46:45.288673 pm' author 'SantiagoBragagnolo' ancestors ((name 'TaskIt-guille.3' message '- Added testing method #isEmpty in Worker
- Worker pool should create workers named by him
- Service should create workers named by them' id '2fe6e103-d0e8-45c9-b1b2-e73c625e9b73' date '23 August 2016' time '9:46:03.955727 am' author 'GuillermoPolito' ancestors ((name 'TaskIt-guille.2' message 'Services have a setup and tear down
' id '33693c47-4b10-589c-9e67-133c7364f2b0' date '21 August 2016' time '6:23:27 pm' author 'guille' ancestors () stepChildren ())) stepChildren ())) stepChildren ())
=======
(name 'TaskIt-guille.5' message 'Issue #8. Adding reset global to clean the global worker pool and avoid leaks due to a non executing worker pool.' id '56308b9b-2cde-4829-a369-8ecfea78b012' date '23 August 2016' time '3:13:45.819011 pm' author 'GuillermoPolito' ancestors ((name 'TaskIt-guille.4' message 'Fix issue #5. testing that workers of a pool are correctly collected after pool is collected.
' id '8aafba05-c7c2-5c6b-935c-3e083b486dc6' date '23 August 2016' time '11:16:53 am' author 'guille' ancestors () stepChildren ())) stepChildren ())
>>>>>>> d661f374
<|MERGE_RESOLUTION|>--- conflicted
+++ resolved
@@ -1,9 +1,4 @@
-<<<<<<< HEAD
 (name 'TaskIt-SantiagoBragagnolo.4' message 'Assigning a default name to the workers. ' id 'dfbe8f9c-73c7-4b8c-988c-836fd63cd0d2' date '23 August 2016' time '2:46:45.288673 pm' author 'SantiagoBragagnolo' ancestors ((name 'TaskIt-guille.3' message '- Added testing method #isEmpty in Worker
 - Worker pool should create workers named by him
 - Service should create workers named by them' id '2fe6e103-d0e8-45c9-b1b2-e73c625e9b73' date '23 August 2016' time '9:46:03.955727 am' author 'GuillermoPolito' ancestors ((name 'TaskIt-guille.2' message 'Services have a setup and tear down
 ' id '33693c47-4b10-589c-9e67-133c7364f2b0' date '21 August 2016' time '6:23:27 pm' author 'guille' ancestors () stepChildren ())) stepChildren ())) stepChildren ())
-=======
-(name 'TaskIt-guille.5' message 'Issue #8. Adding reset global to clean the global worker pool and avoid leaks due to a non executing worker pool.' id '56308b9b-2cde-4829-a369-8ecfea78b012' date '23 August 2016' time '3:13:45.819011 pm' author 'GuillermoPolito' ancestors ((name 'TaskIt-guille.4' message 'Fix issue #5. testing that workers of a pool are correctly collected after pool is collected.
-' id '8aafba05-c7c2-5c6b-935c-3e083b486dc6' date '23 August 2016' time '11:16:53 am' author 'guille' ancestors () stepChildren ())) stepChildren ())
->>>>>>> d661f374
