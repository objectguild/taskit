--- conflicted
+++ resolved
@@ -1,12 +1,8 @@
 {
 	"instance" : {
-<<<<<<< HEAD
-		"createProcessDoing:" : "GuillermoPolito 8/10/2016 17:23",
-		"createProcessDoing:named:" : "GuillermoPolito 8/11/2016 21:15"
+
+		"createProcessDoing:" : "guille 8/23/2016 09:46:21",
+		"createProcessDoing:named:" : "guille 8/23/2016 09:46:21" 
 	},
 	"class" : { }
 }
-=======
-		"createProcessDoing:" : "guille 8/23/2016 09:46:21",
-		"createProcessDoing:named:" : "guille 8/23/2016 09:46:21" } }
->>>>>>> d661f374
