--- conflicted
+++ resolved
@@ -1,12 +1,7 @@
 {
 	"instance" : {
-<<<<<<< HEAD
-		"exceptionHandler" : "GuillermoPolito 8/15/2016 11:51",
-		"executeTask:" : "GuillermoPolito 8/15/2016 22:01"
+		"exceptionHandler" : "guille 8/23/2016 09:46:21",
+		"executeTask:" : "guille 8/23/2016 09:46:21" 
 	},
 	"class" : { }
 }
-=======
-		"exceptionHandler" : "guille 8/23/2016 09:46:21",
-		"executeTask:" : "guille 8/23/2016 09:46:21" } }
->>>>>>> d661f374
