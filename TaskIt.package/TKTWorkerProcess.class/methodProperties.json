{
	"instance" : {
<<<<<<< HEAD
		"isRunning" : "GuillermoPolito 8/21/2016 17:35",
		"name:" : "GuillermoPolito 8/15/2016 11:02",
		"taskQueue:" : "GuillermoPolito 8/15/2016 11:02",
		"stop" : "SantiagoBragagnolo 8/23/2016 14:19",
		"start" : "GuillermoPolito 8/15/2016 12:16",
		"taskQueue" : "GuillermoPolito 8/15/2016 23:25"
	},
	"class" : { }
}
=======
		"isRunning" : "guille 8/23/2016 09:46:21",
		"name:" : "guille 8/23/2016 09:46:21",
		"process" : "GuillermoPolito 8/23/2016 10:11",
		"start" : "guille 8/23/2016 09:46:21",
		"stop" : "guille 8/23/2016 09:46:21",
		"taskQueue" : "guille 8/23/2016 09:46:21",
		"taskQueue:" : "guille 8/23/2016 09:46:21" } }
>>>>>>> d661f374
<|MERGE_RESOLUTION|>--- conflicted
+++ resolved
@@ -1,21 +1,12 @@
 {
 	"instance" : {
-<<<<<<< HEAD
-		"isRunning" : "GuillermoPolito 8/21/2016 17:35",
-		"name:" : "GuillermoPolito 8/15/2016 11:02",
-		"taskQueue:" : "GuillermoPolito 8/15/2016 11:02",
-		"stop" : "SantiagoBragagnolo 8/23/2016 14:19",
-		"start" : "GuillermoPolito 8/15/2016 12:16",
-		"taskQueue" : "GuillermoPolito 8/15/2016 23:25"
-	},
-	"class" : { }
-}
-=======
 		"isRunning" : "guille 8/23/2016 09:46:21",
 		"name:" : "guille 8/23/2016 09:46:21",
 		"process" : "GuillermoPolito 8/23/2016 10:11",
 		"start" : "guille 8/23/2016 09:46:21",
 		"stop" : "guille 8/23/2016 09:46:21",
 		"taskQueue" : "guille 8/23/2016 09:46:21",
-		"taskQueue:" : "guille 8/23/2016 09:46:21" } }
->>>>>>> d661f374
+		"taskQueue:" : "guille 8/23/2016 09:46:21" 
+	},
+	"class" : { }
+}
