{
	"instance" : {
<<<<<<< HEAD
		"default" : "GuillermoPolito 8/12/2016 17:08"
	},
	"class" : { }
}
=======
		"default" : "guille 8/23/2016 09:46:21" } }
>>>>>>> d661f374
<|MERGE_RESOLUTION|>--- conflicted
+++ resolved
@@ -1,10 +1,6 @@
 {
 	"instance" : {
-<<<<<<< HEAD
-		"default" : "GuillermoPolito 8/12/2016 17:08"
+		"default" : "guille 8/23/2016 09:46:21"
 	},
 	"class" : { }
 }
-=======
-		"default" : "guille 8/23/2016 09:46:21" } }
->>>>>>> d661f374
