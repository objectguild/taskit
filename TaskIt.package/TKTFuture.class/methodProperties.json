--- conflicted
+++ resolved
@@ -1,44 +1,4 @@
 {
-<<<<<<< HEAD
-	"instance" : {
-		"on:do:" : "GuillermoPolito 8/12/2016 12:15",
-		"initialize" : "GuillermoPolito 8/15/2016 13:07",
-		"addFailureCallback:" : "GuillermoPolito 8/9/2016 17:08",
-		"onFailureDo:" : "GuillermoPolito 8/12/2016 15:36",
-		"scheduleCallbackTask:" : "GuillermoPolito 8/12/2016 17:03",
-		"collect:" : "GuillermoPolito 8/11/2016 17:26",
-		"select:" : "GuillermoPolito 8/16/2016 05:37",
-		"flatCollect:" : "GuillermoPolito 8/11/2016 17:26",
-		"zip:" : "GuillermoPolito 8/16/2016 05:35",
-		"zip:with:" : "GuillermoPolito 8/16/2016 05:34",
-		"fallbackTo:" : "GuillermoPolito 8/11/2016 17:37",
-		"runner:" : "GuillermoPolito 8/15/2016 13:06",
-		"addSuccessCallback:" : "GuillermoPolito 8/9/2016 17:04",
-		"installFutureResult:" : "GuillermoPolito 8/11/2016 17:33",
-		"onSuccessDo:" : "GuillermoPolito 8/12/2016 16:18",
-		"deploySuccess:" : "GuillermoPolito 8/12/2016 15:35",
-		"waitForCompletion:" : "GuillermoPolito 8/15/2016 13:08",
-		"firstCompleteOf:" : "GuillermoPolito 8/11/2016 18:09",
-		"isFinished" : "GuillermoPolito 8/9/2016 17:48",
-		"andThen:" : "GuillermoPolito 8/11/2016 17:56",
-		"printOn:" : "guille 8/1/2016 14:32:33",
-		"deployFailure:" : "GuillermoPolito 8/12/2016 15:35",
-		"synchronizeTimeout:" : "GuillermoPolito 8/15/2016 13:08",
-		"block:" : "guille 8/1/2016 14:32:33"
-	},
-	"class" : {
-		"doing:" : "GuillermoPolito 8/15/2016 13:10",
-		"of:" : "GuillermoPolito 8/16/2016 06:45",
-		"fromCollectionOfFutures:" : "GuillermoPolito 8/16/2016 07:00",
-		"reduceCollectionOfFutures:with:" : "GuillermoPolito 8/16/2016 07:01"
-	}
-}
-=======
-	"class" : {
-		"doing:" : "guille 8/23/2016 09:46:21",
-		"fromCollectionOfFutures:" : "guille 8/23/2016 09:46:21",
-		"of:" : "guille 8/23/2016 09:46:21",
-		"reduceCollectionOfFutures:with:" : "guille 8/23/2016 09:46:21" },
 	"instance" : {
 		"addFailureCallback:" : "guille 8/23/2016 09:46:21",
 		"addSuccessCallback:" : "guille 8/23/2016 09:46:21",
@@ -63,5 +23,12 @@
 		"synchronizeTimeout:" : "guille 8/23/2016 09:46:21",
 		"waitForCompletion:" : "guille 8/23/2016 09:46:21",
 		"zip:" : "guille 8/23/2016 09:46:21",
-		"zip:with:" : "guille 8/23/2016 09:46:21" } }
->>>>>>> d661f374
+		"zip:with:" : "guille 8/23/2016 09:46:21" 
+	},
+	"class" : {
+		"doing:" : "guille 8/23/2016 09:46:21",
+		"fromCollectionOfFutures:" : "guille 8/23/2016 09:46:21",
+		"of:" : "guille 8/23/2016 09:46:21",
+		"reduceCollectionOfFutures:with:" : "guille 8/23/2016 09:46:21" 
+	}
+}
