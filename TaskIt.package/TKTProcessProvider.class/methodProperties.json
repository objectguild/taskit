{
	"instance" : {
		"createProcessDoing:" : "GuillermoPolito 8/10/2016 17:23",
		"createProcessDoing:named:" : "GuillermoPolito 8/11/2016 21:15"
	},
	"class" : {
<<<<<<< HEAD
		"initialize" : "GuillermoPolito 8/10/2016 17:25",
		"current" : "GuillermoPolito 8/10/2016 17:24",
		"createProcessDoing:named:" : "GuillermoPolito 8/15/2016 12:15",
		"current:" : "GuillermoPolito 8/10/2016 17:25",
		"createProcessDoing:" : "GuillermoPolito 8/15/2016 12:15"
	}
}
=======
		"createProcessDoing:" : "guille 8/23/2016 09:46:21",
		"createProcessDoing:named:" : "guille 8/23/2016 09:46:21",
		"current" : "guille 8/23/2016 09:46:21",
		"current:" : "guille 8/23/2016 09:46:21",
		"initialize" : "guille 8/23/2016 09:46:21" },
	"instance" : {
		"createProcessDoing:" : "guille 8/23/2016 09:46:21",
		"createProcessDoing:named:" : "guille 8/23/2016 09:46:21" } }
>>>>>>> d661f374
<|MERGE_RESOLUTION|>--- conflicted
+++ resolved
@@ -1,24 +1,13 @@
 {
 	"instance" : {
-		"createProcessDoing:" : "GuillermoPolito 8/10/2016 17:23",
-		"createProcessDoing:named:" : "GuillermoPolito 8/11/2016 21:15"
+		"createProcessDoing:" : "guille 8/23/2016 09:46:21",
+		"createProcessDoing:named:" : "guille 8/23/2016 09:46:21" 
 	},
 	"class" : {
-<<<<<<< HEAD
-		"initialize" : "GuillermoPolito 8/10/2016 17:25",
-		"current" : "GuillermoPolito 8/10/2016 17:24",
-		"createProcessDoing:named:" : "GuillermoPolito 8/15/2016 12:15",
-		"current:" : "GuillermoPolito 8/10/2016 17:25",
-		"createProcessDoing:" : "GuillermoPolito 8/15/2016 12:15"
-	}
-}
-=======
 		"createProcessDoing:" : "guille 8/23/2016 09:46:21",
 		"createProcessDoing:named:" : "guille 8/23/2016 09:46:21",
 		"current" : "guille 8/23/2016 09:46:21",
 		"current:" : "guille 8/23/2016 09:46:21",
-		"initialize" : "guille 8/23/2016 09:46:21" },
-	"instance" : {
-		"createProcessDoing:" : "guille 8/23/2016 09:46:21",
-		"createProcessDoing:named:" : "guille 8/23/2016 09:46:21" } }
->>>>>>> d661f374
+		"initialize" : "guille 8/23/2016 09:46:21"
+	}
+}
