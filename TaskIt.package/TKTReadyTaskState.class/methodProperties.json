{
	"instance" : {
<<<<<<< HEAD
		"cancelTaskExecution:reason:" : "GuillermoPolito 8/16/2016 02:39",
		"performTaskExecution:" : "GuillermoPolito 8/16/2016 02:49"
	},
	"class" : { }
}
=======
		"cancelTaskExecution:reason:" : "guille 8/23/2016 09:46:21",
		"performTaskExecution:" : "guille 8/23/2016 09:46:21" } }
>>>>>>> d661f374
<|MERGE_RESOLUTION|>--- conflicted
+++ resolved
@@ -1,12 +1,7 @@
 {
 	"instance" : {
-<<<<<<< HEAD
-		"cancelTaskExecution:reason:" : "GuillermoPolito 8/16/2016 02:39",
-		"performTaskExecution:" : "GuillermoPolito 8/16/2016 02:49"
+		"cancelTaskExecution:reason:" : "guille 8/23/2016 09:46:21",
+		"performTaskExecution:" : "guille 8/23/2016 09:46:21"
 	},
 	"class" : { }
 }
-=======
-		"cancelTaskExecution:reason:" : "guille 8/23/2016 09:46:21",
-		"performTaskExecution:" : "guille 8/23/2016 09:46:21" } }
->>>>>>> d661f374
