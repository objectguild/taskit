{
	"instance" : {
<<<<<<< HEAD
		"name:" : "GuillermoPolito 8/15/2016 11:05",
		"process" : "GuillermoPolito 8/15/2016 12:30",
		"start" : "GuillermoPolito 8/15/2016 11:03",
		"initialize" : "SantiagoBragagnolo 8/23/2016 14:13",
		"finalize" : "GuillermoPolito 8/15/2016 23:21",
		"stop" : "GuillermoPolito 8/15/2016 11:03",
		"exceptionHandler" : "GuillermoPolito 8/15/2016 11:14",
		"exceptionHandler:" : "GuillermoPolito 8/15/2016 11:13",
		"isRunning" : "GuillermoPolito 8/15/2016 11:04"
	},
	"class" : { }
}
=======
		"exceptionHandler" : "guille 8/23/2016 09:46:21",
		"exceptionHandler:" : "guille 8/23/2016 09:46:21",
		"finalize" : "guille 8/23/2016 09:46:21",
		"initialize" : "guille 8/23/2016 09:46:21",
		"isRunning" : "guille 8/23/2016 09:46:21",
		"name:" : "guille 8/23/2016 09:46:21",
		"process" : "guille 8/23/2016 09:46:21",
		"start" : "guille 8/23/2016 09:46:21",
		"stop" : "guille 8/23/2016 09:46:21" } }
>>>>>>> d661f374
<|MERGE_RESOLUTION|>--- conflicted
+++ resolved
@@ -1,19 +1,5 @@
 {
 	"instance" : {
-<<<<<<< HEAD
-		"name:" : "GuillermoPolito 8/15/2016 11:05",
-		"process" : "GuillermoPolito 8/15/2016 12:30",
-		"start" : "GuillermoPolito 8/15/2016 11:03",
-		"initialize" : "SantiagoBragagnolo 8/23/2016 14:13",
-		"finalize" : "GuillermoPolito 8/15/2016 23:21",
-		"stop" : "GuillermoPolito 8/15/2016 11:03",
-		"exceptionHandler" : "GuillermoPolito 8/15/2016 11:14",
-		"exceptionHandler:" : "GuillermoPolito 8/15/2016 11:13",
-		"isRunning" : "GuillermoPolito 8/15/2016 11:04"
-	},
-	"class" : { }
-}
-=======
 		"exceptionHandler" : "guille 8/23/2016 09:46:21",
 		"exceptionHandler:" : "guille 8/23/2016 09:46:21",
 		"finalize" : "guille 8/23/2016 09:46:21",
@@ -22,5 +8,7 @@
 		"name:" : "guille 8/23/2016 09:46:21",
 		"process" : "guille 8/23/2016 09:46:21",
 		"start" : "guille 8/23/2016 09:46:21",
-		"stop" : "guille 8/23/2016 09:46:21" } }
->>>>>>> d661f374
+		"stop" : "guille 8/23/2016 09:46:21"
+	},
+	"class" : { }
+}
