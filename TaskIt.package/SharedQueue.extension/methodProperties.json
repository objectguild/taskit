--- conflicted
+++ resolved
@@ -1,10 +1,6 @@
 {
 	"instance" : {
-<<<<<<< HEAD
-		"fixedSize:nextPut:" : "SantiagoBragagnolo 6/17/2016 13:49:27"
+		"fixedSize:nextPut:" : "guille 8/23/2016 09:46:21"
 	},
 	"class" : { }
 }
-=======
-		"fixedSize:nextPut:" : "guille 8/23/2016 09:46:21" } }
->>>>>>> d661f374
