{
	"instance" : {
<<<<<<< HEAD
		"schedule:" : "GuillermoPolito 8/21/2016 18:05",
		"schedule:timeout:" : "GuillermoPolito 8/21/2016 18:22",
		"future:" : "GuillermoPolito 8/21/2016 17:56"
	},
	"class" : { }
}
=======
		"future:" : "guille 8/23/2016 09:46:21",
		"schedule:" : "guille 8/23/2016 09:46:21",
		"schedule:timeout:" : "guille 8/23/2016 09:46:21" } }
>>>>>>> d661f374
<|MERGE_RESOLUTION|>--- conflicted
+++ resolved
@@ -1,14 +1,9 @@
 {
 	"instance" : {
-<<<<<<< HEAD
-		"schedule:" : "GuillermoPolito 8/21/2016 18:05",
-		"schedule:timeout:" : "GuillermoPolito 8/21/2016 18:22",
-		"future:" : "GuillermoPolito 8/21/2016 17:56"
+
+		"future:" : "guille 8/23/2016 09:46:21",
+		"schedule:" : "guille 8/23/2016 09:46:21",
+		"schedule:timeout:" : "guille 8/23/2016 09:46:21"
 	},
 	"class" : { }
 }
-=======
-		"future:" : "guille 8/23/2016 09:46:21",
-		"schedule:" : "guille 8/23/2016 09:46:21",
-		"schedule:timeout:" : "guille 8/23/2016 09:46:21" } }
->>>>>>> d661f374
