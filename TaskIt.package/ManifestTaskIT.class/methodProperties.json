{
	"instance" : { },
	"class" : {
<<<<<<< HEAD
		"ruleRBMissingYourselfRuleV1FalsePositive" : "SantiagoBragagnolo 6/17/2016 13:49:27",
		"ruleGuardClauseRuleV1FalsePositive" : "SantiagoBragagnolo 6/17/2016 13:49:27",
		"ruleImplementedNotSentRuleV1FalsePositive" : "SantiagoBragagnolo 6/17/2016 13:49:27",
		"ruleCodeCruftLeftInMethodsRuleV1FalsePositive" : "SantiagoBragagnolo 6/17/2016 13:49:27",
		"ruleRBBadMessageRuleV1FalsePositive" : "SantiagoBragagnolo 6/17/2016 13:49:27",
		"ruleClassNotReferencedRuleV1FalsePositive" : "SantiagoBragagnolo 6/17/2016 13:49:27",
		"ruleRBClassNotReferencedRuleV1FalsePositive" : "SantiagoBragagnolo 6/17/2016 13:49:27",
		"ruleRBCodeCruftLeftInMethodsRuleV1FalsePositive" : "SantiagoBragagnolo 6/17/2016 13:49:27",
		"ruleBadMessageRuleV1FalsePositive" : "SantiagoBragagnolo 6/17/2016 13:49:27"
	}
}
=======
		"ruleBadMessageRuleV1FalsePositive" : "guille 8/23/2016 09:46:21",
		"ruleClassNotReferencedRuleV1FalsePositive" : "guille 8/23/2016 09:46:21",
		"ruleCodeCruftLeftInMethodsRuleV1FalsePositive" : "guille 8/23/2016 09:46:21",
		"ruleGuardClauseRuleV1FalsePositive" : "guille 8/23/2016 09:46:21",
		"ruleImplementedNotSentRuleV1FalsePositive" : "guille 8/23/2016 09:46:21",
		"ruleRBBadMessageRuleV1FalsePositive" : "guille 8/23/2016 09:46:21",
		"ruleRBClassNotReferencedRuleV1FalsePositive" : "guille 8/23/2016 09:46:21",
		"ruleRBCodeCruftLeftInMethodsRuleV1FalsePositive" : "guille 8/23/2016 09:46:21",
		"ruleRBMissingYourselfRuleV1FalsePositive" : "guille 8/23/2016 09:46:21" },
	"instance" : {
		 } }
>>>>>>> d661f374
<|MERGE_RESOLUTION|>--- conflicted
+++ resolved
@@ -1,19 +1,6 @@
 {
 	"instance" : { },
 	"class" : {
-<<<<<<< HEAD
-		"ruleRBMissingYourselfRuleV1FalsePositive" : "SantiagoBragagnolo 6/17/2016 13:49:27",
-		"ruleGuardClauseRuleV1FalsePositive" : "SantiagoBragagnolo 6/17/2016 13:49:27",
-		"ruleImplementedNotSentRuleV1FalsePositive" : "SantiagoBragagnolo 6/17/2016 13:49:27",
-		"ruleCodeCruftLeftInMethodsRuleV1FalsePositive" : "SantiagoBragagnolo 6/17/2016 13:49:27",
-		"ruleRBBadMessageRuleV1FalsePositive" : "SantiagoBragagnolo 6/17/2016 13:49:27",
-		"ruleClassNotReferencedRuleV1FalsePositive" : "SantiagoBragagnolo 6/17/2016 13:49:27",
-		"ruleRBClassNotReferencedRuleV1FalsePositive" : "SantiagoBragagnolo 6/17/2016 13:49:27",
-		"ruleRBCodeCruftLeftInMethodsRuleV1FalsePositive" : "SantiagoBragagnolo 6/17/2016 13:49:27",
-		"ruleBadMessageRuleV1FalsePositive" : "SantiagoBragagnolo 6/17/2016 13:49:27"
-	}
-}
-=======
 		"ruleBadMessageRuleV1FalsePositive" : "guille 8/23/2016 09:46:21",
 		"ruleClassNotReferencedRuleV1FalsePositive" : "guille 8/23/2016 09:46:21",
 		"ruleCodeCruftLeftInMethodsRuleV1FalsePositive" : "guille 8/23/2016 09:46:21",
@@ -22,7 +9,7 @@
 		"ruleRBBadMessageRuleV1FalsePositive" : "guille 8/23/2016 09:46:21",
 		"ruleRBClassNotReferencedRuleV1FalsePositive" : "guille 8/23/2016 09:46:21",
 		"ruleRBCodeCruftLeftInMethodsRuleV1FalsePositive" : "guille 8/23/2016 09:46:21",
-		"ruleRBMissingYourselfRuleV1FalsePositive" : "guille 8/23/2016 09:46:21" },
-	"instance" : {
-		 } }
->>>>>>> d661f374
+		"ruleRBMissingYourselfRuleV1FalsePositive" : "guille 8/23/2016 09:46:21"
+	}
+}
+		 