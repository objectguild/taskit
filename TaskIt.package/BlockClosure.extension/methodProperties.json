{
	"instance" : {
<<<<<<< HEAD
		"schedule" : "GuillermoPolito 8/11/2016 21:22",
		"future" : "GuillermoPolito 8/11/2016 21:22",
		"asTask" : "GuillermoPolito 8/11/2016 21:22"
	},
	"class" : { }
}
=======
		"asTask" : "guille 8/23/2016 09:46:21",
		"future" : "guille 8/23/2016 09:46:21",
		"schedule" : "guille 8/23/2016 09:46:21" } }
>>>>>>> d661f374
<|MERGE_RESOLUTION|>--- conflicted
+++ resolved
@@ -1,14 +1,10 @@
 {
 	"instance" : {
-<<<<<<< HEAD
-		"schedule" : "GuillermoPolito 8/11/2016 21:22",
-		"future" : "GuillermoPolito 8/11/2016 21:22",
-		"asTask" : "GuillermoPolito 8/11/2016 21:22"
+		"asTask" : "guille 8/23/2016 09:46:21",
+		"future" : "guille 8/23/2016 09:46:21",
+		"schedule" : "guille 8/23/2016 09:46:21" 
 	},
 	"class" : { }
 }
-=======
-		"asTask" : "guille 8/23/2016 09:46:21",
-		"future" : "guille 8/23/2016 09:46:21",
-		"schedule" : "guille 8/23/2016 09:46:21" } }
->>>>>>> d661f374
+
+		 
