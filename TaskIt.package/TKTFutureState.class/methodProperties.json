{
	"instance" : {
<<<<<<< HEAD
		"isFinished" : "GuillermoPolito 8/9/2016 17:48",
		"onFailureDo:inFuture:" : "GuillermoPolito 8/12/2016 15:38",
		"onSuccessDo:inFuture:" : "GuillermoPolito 8/12/2016 15:38"
	},
	"class" : { }
}
=======
		"isFinished" : "guille 8/23/2016 09:46:21",
		"onFailureDo:inFuture:" : "guille 8/23/2016 09:46:21",
		"onSuccessDo:inFuture:" : "guille 8/23/2016 09:46:21" } }
>>>>>>> d661f374
<|MERGE_RESOLUTION|>--- conflicted
+++ resolved
@@ -1,14 +1,8 @@
 {
 	"instance" : {
-<<<<<<< HEAD
-		"isFinished" : "GuillermoPolito 8/9/2016 17:48",
-		"onFailureDo:inFuture:" : "GuillermoPolito 8/12/2016 15:38",
-		"onSuccessDo:inFuture:" : "GuillermoPolito 8/12/2016 15:38"
+		"isFinished" : "guille 8/23/2016 09:46:21",
+		"onFailureDo:inFuture:" : "guille 8/23/2016 09:46:21",
+		"onSuccessDo:inFuture:" : "guille 8/23/2016 09:46:21"
 	},
 	"class" : { }
-}
-=======
-		"isFinished" : "guille 8/23/2016 09:46:21",
-		"onFailureDo:inFuture:" : "guille 8/23/2016 09:46:21",
-		"onSuccessDo:inFuture:" : "guille 8/23/2016 09:46:21" } }
->>>>>>> d661f374
+}