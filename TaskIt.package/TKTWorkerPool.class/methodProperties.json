--- conflicted
+++ resolved
@@ -1,29 +1,5 @@
 {
-<<<<<<< HEAD
-	"instance" : {
-		"next" : "GuillermoPolito 8/8/2016 14:17",
-		"stop" : "GuillermoPolito 8/12/2016 17:20",
-		"purge" : "GuillermoPolito 8/15/2016 23:18",
-		"newWorker" : "GuillermoPolito 8/23/2016 09:22",
-		"start" : "GuillermoPolito 8/10/2016 12:07",
-		"name:" : "GuillermoPolito 8/12/2016 13:39",
-		"initialize" : "GuillermoPolito 8/12/2016 17:18",
-		"schedule:" : "GuillermoPolito 8/21/2016 18:22",
-		"schedule:timeout:" : "GuillermoPolito 8/21/2016 18:22",
-		"size" : "GuillermoPolito 8/10/2016 11:45",
-		"workers" : "GuillermoPolito 8/12/2016 17:14",
-		"scheduleTaskExecution:" : "GuillermoPolito 8/15/2016 23:37",
-		"poolMaxSize:" : "GuillermoPolito 8/9/2016 18:19",
-		"returnWorker:" : "GuillermoPolito 8/10/2016 12:07",
-		"basicSchedule:" : "GuillermoPolito 8/21/2016 18:22",
-		"getAvailableWorker" : "GuillermoPolito 8/10/2016 12:14",
-		"future:" : "GuillermoPolito 8/21/2016 17:56"
-	},
-	"class" : {
-		"global" : "GuillermoPolito 8/12/2016 13:39"
-	}
-}
-=======
+
 	"class" : {
 		"global" : "guille 8/23/2016 09:46:21",
 		"resetGlobal" : "GuillermoPolito 8/23/2016 15:10" },
@@ -43,5 +19,5 @@
 		"size" : "GuillermoPolito 8/23/2016 11:09",
 		"start" : "guille 8/23/2016 09:46:21",
 		"stop" : "GuillermoPolito 8/23/2016 11:08",
-		"workers" : "GuillermoPolito 8/23/2016 11:08" } }
->>>>>>> d661f374
+		"workers" : "GuillermoPolito 8/23/2016 11:08" }
+}
