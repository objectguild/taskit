{
	"instance" : {
<<<<<<< HEAD
		"value" : "guille 8/1/2016 14:32:33",
		"basicValue" : "guille 8/1/2016 14:32:33",
		"value:" : "guille 8/1/2016 14:32:33",
		"valueForFuture:" : "guille 8/1/2016 14:32:33",
		"onSuccessDo:inFuture:" : "GuillermoPolito 8/12/2016 15:37"
	},
	"class" : { }
}
=======
		"basicValue" : "guille 8/23/2016 09:46:21",
		"onSuccessDo:inFuture:" : "guille 8/23/2016 09:46:21",
		"value" : "guille 8/23/2016 09:46:21",
		"value:" : "guille 8/23/2016 09:46:21",
		"valueForFuture:" : "guille 8/23/2016 09:46:21" } }
>>>>>>> d661f374
<|MERGE_RESOLUTION|>--- conflicted
+++ resolved
@@ -1,18 +1,10 @@
 {
 	"instance" : {
-<<<<<<< HEAD
-		"value" : "guille 8/1/2016 14:32:33",
-		"basicValue" : "guille 8/1/2016 14:32:33",
-		"value:" : "guille 8/1/2016 14:32:33",
-		"valueForFuture:" : "guille 8/1/2016 14:32:33",
-		"onSuccessDo:inFuture:" : "GuillermoPolito 8/12/2016 15:37"
-	},
-	"class" : { }
-}
-=======
 		"basicValue" : "guille 8/23/2016 09:46:21",
 		"onSuccessDo:inFuture:" : "guille 8/23/2016 09:46:21",
 		"value" : "guille 8/23/2016 09:46:21",
 		"value:" : "guille 8/23/2016 09:46:21",
-		"valueForFuture:" : "guille 8/23/2016 09:46:21" } }
->>>>>>> d661f374
+		"valueForFuture:" : "guille 8/23/2016 09:46:21"
+	},
+	"class" : { }
+}
