{
	"instance" : {
<<<<<<< HEAD
		"timeout:" : "GuillermoPolito 8/15/2016 23:47",
		"doExecuteTask" : "GuillermoPolito 8/16/2016 02:54"
	},
	"class" : { }
}
=======
		"doExecuteTask" : "guille 8/23/2016 09:46:21",
		"timeout:" : "guille 8/23/2016 09:46:21" } }
>>>>>>> d661f374
<|MERGE_RESOLUTION|>--- conflicted
+++ resolved
@@ -1,12 +1,7 @@
 {
 	"instance" : {
-<<<<<<< HEAD
-		"timeout:" : "GuillermoPolito 8/15/2016 23:47",
-		"doExecuteTask" : "GuillermoPolito 8/16/2016 02:54"
+		"doExecuteTask" : "guille 8/23/2016 09:46:21",
+		"timeout:" : "guille 8/23/2016 09:46:21"
 	},
 	"class" : { }
 }
-=======
-		"doExecuteTask" : "guille 8/23/2016 09:46:21",
-		"timeout:" : "guille 8/23/2016 09:46:21" } }
->>>>>>> d661f374
