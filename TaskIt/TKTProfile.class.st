--- conflicted
+++ resolved
@@ -26,42 +26,8 @@
 
 { #category : #'instance creation' }
 TKTProfile class >> defaultProfile [
-<<<<<<< HEAD
-	^ #development
-]
-
-{ #category : #'instance creation' }
-TKTProfile class >> development [
-	<profile: #development>
-	^ TKTProfile
-		on:
-			{(#debugging -> true).
-			(#runner -> TKTCommonQueueWorkerPool createDefault).
-			(#poolWorkerProcess -> TKTDebuggWorkerProcess).
-			(#process -> TKTRawProcess).
-			(#watchDog -> TKTWatchDog onDuty).
-			(#errorHandler -> TKTDebuggerExceptionHandler).
-			(#processProvider -> TKTTaskItProcessProvider new).
-			(#serviceManager -> TKTServiceManager new)} asDictionary
-]
-
-{ #category : #'instance creation' }
-TKTProfile class >> lightweight [
-	<profile: #lightweight>
-	^ TKTProfile
-		on:
-			{(#debugging -> false).
-			(#runner -> TKTWorker createDefault ).
-			(#poolWorkerProcess -> TKTWorkerProcess).
-			(#process -> Process).
-			(#errorHandler -> TKTExceptionHandler).
-			(#watchDog -> TKTWatchDog onDuty).
-			(#processProvider -> TKTTaskItProcessProvider new).
-			(#serviceManager -> TKTServiceManager new)} asDictionary
-=======
 
 	^ #production
->>>>>>> 8c0e1e79
 ]
 
 { #category : #'instance creation' }
@@ -93,24 +59,6 @@
 		collect: [ :c | c arguments first -> (MessageSend receiver: self selector: c method selector) ]
 ]
 
-<<<<<<< HEAD
-{ #category : #'instance creation' }
-TKTProfile class >> test [
-	<profile: #test>
-	^ TKTProfile
-		on:
-			{(#debugging -> false).
-			(#runner -> TKTCommonQueueWorkerPool createDefault).
-			(#poolWorkerProcess -> TKTWorkerProcess).
-			(#process -> Process).
-			(#errorHandler -> TKTExceptionHandler).
-			(#watchDog -> TKTWatchDog onDuty).
-			(#processProvider -> TKTTaskItProcessProvider new).
-			(#serviceManager -> TKTServiceManager new)} asDictionary
-]
-
-=======
->>>>>>> 8c0e1e79
 { #category : #accessing }
 TKTProfile >> activateProfile [
 	self debugging
