"
TKTConfiguration is a dynamic variable thread local and thread safe. 

This configuration works as a global configuration for the TaskIt library.

The current value is always pointing a TKTProfile entity. 

For changing the actual profile, go to the settings browser, Taskit group

For defining profiles, add a class method in TKTProfile


"
Class {
	#name : #TKTConfiguration,
	#superclass : #DynamicVariable,
	#instVars : [
		'value'
	],
	#category : #'TaskIt-Profiles'
}

{ #category : #accessing }
TKTConfiguration class >> errorHandler [
	^ self optionAt: #errorHandler
]

{ #category : #accessing }
TKTConfiguration class >> errorHandler: anErrorHandler during: aBlock [
	^ self optionAt: #errorHandler value: anErrorHandler during: aBlock
]

{ #category : #accessing }
TKTConfiguration class >> optionAt: aKey [
	^ self value value at: aKey
]

{ #category : #accessing }
TKTConfiguration class >> optionAt: aKey value: aValue during: aBlock [
	| copy |
	copy := self value copy.
	copy value at: aKey put: aValue.
	^ self value: copy during: aBlock
]

{ #category : #accessing }
TKTConfiguration class >> poolWorkerProcess [
	^ self optionAt: #poolWorkerProcess
]

{ #category : #accessing }
TKTConfiguration class >> poolWorkerProcess: anObject during: aBlock [
	^ self optionAt: #poolWorkerProcess value: anObject during: aBlock
]

{ #category : #accessing }
TKTConfiguration class >> process [
	^ self optionAt: #process
]

{ #category : #accessing }
TKTConfiguration class >> process: anObject during: aBlock [
	^ self optionAt: #process value: anObject during: aBlock
]

{ #category : #accessing }
TKTConfiguration class >> processProvider [
	^ self optionAt: #processProvider
]

{ #category : #accessing }
TKTConfiguration class >> processProvider: aProcessProvider during: aBlock [

	^ self 
		optionAt: #processProvider 
		value: aProcessProvider 
		during: aBlock
]

{ #category : #accessing }
TKTConfiguration class >> profile [
	^ self soleInstance value
]

{ #category : #accessing }
TKTConfiguration class >> profile: aProfile [
	self soleInstance basicValue ifNotNil: [ :p | p finalizeProfile ].
	self soleInstance value: aProfile.
	aProfile activateProfile
]

{ #category : #accessing }
TKTConfiguration class >> profile: aProfile during: aBlock [
	| return |
	
	return := self value: aProfile during: [aProfile activateProfile. aBlock value].
	aProfile finalizeProfile.
	^ return
]

{ #category : #accessing }
TKTConfiguration class >> profileNamed [
	^ self value value name
]

{ #category : #accessing }
TKTConfiguration class >> profileNamed: aProfileName [
	| profile |

	profile := (self profiles detect: [ :ass | ass key = aProfileName ]) value value.
	profile name: aProfileName.
	self profile: profile
]

{ #category : #accessing }
TKTConfiguration class >> profileNamed: aProfileName during: aBlock [
	| return profile |
	profile := (self profiles detect: [ :ass | ass key = aProfileName ]) value value .
	profile name: aProfileName.
	return := self
		value: profile
		during: [ profile activateProfile.
			aBlock value ].
	profile finalizeProfile.
	^ return
]

{ #category : #accessing }
TKTConfiguration class >> profiles [
	^ TKTProfile profiles
]

{ #category : #accessing }
TKTConfiguration class >> resetSoleInstance [ 

	TKTWatchDog reset.
	super resetSoleInstance.
]

{ #category : #accessing }
TKTConfiguration class >> runner [
	^ self optionAt: #runner
]

{ #category : #accessing }
TKTConfiguration class >> runner: aRunner during: aBlock [
	^ self optionAt: #runner value: aRunner during: aBlock
]

{ #category : #accessing }
TKTConfiguration class >> serviceManager [
	^ self optionAt: #serviceManager
]

{ #category : #accessing }
TKTConfiguration class >> serviceManager: aManager during: aBlock [
	^ self optionAt: #serviceManager value: aManager during: aBlock
]

{ #category : #settings }
TKTConfiguration class >> settingsOn: aBuilder [
	<systemsettings>

	(aBuilder group: #taskitExecution)
		label: 'Task it execution profile';
		with: [ 
			(aBuilder pickOne: #profileNamed)
				label: 'Exeucting Profile';
				target: self;
				parent: #taskitExecution;
				default: TKTProfile defaultProfileName;
				order: 1;
				domainValues: (self profiles collect: #key) ]
]

{ #category : #accessing }
TKTConfiguration class >> watchDog [
	^ self optionAt: #watchDog
]

{ #category : #accessing }
TKTConfiguration >> basicValue [ 
	^ value
]

{ #category : #accessing }
TKTConfiguration >> default [
<<<<<<< HEAD
	^ value ifNil: [
		self class profileNamed: TKTProfile defaultProfile.
		self assert: value isNotNil.
		value ]
=======
	
	^ value ifNil: [ 
			self class profile: TKTProfile defaultProfile.
			value ifNil: [ 
				self error: 'No default profile available.' ] ]
>>>>>>> 795e8d52
]

{ #category : #accessing }
TKTConfiguration >> value: aValue [
	value := aValue
]<|MERGE_RESOLUTION|>--- conflicted
+++ resolved
@@ -185,18 +185,10 @@
 
 { #category : #accessing }
 TKTConfiguration >> default [
-<<<<<<< HEAD
-	^ value ifNil: [
-		self class profileNamed: TKTProfile defaultProfile.
-		self assert: value isNotNil.
-		value ]
-=======
-	
 	^ value ifNil: [ 
 			self class profile: TKTProfile defaultProfile.
 			value ifNil: [ 
 				self error: 'No default profile available.' ] ]
->>>>>>> 795e8d52
 ]
 
 { #category : #accessing }
